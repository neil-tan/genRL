import genRL.gym_envs.genesis.cartpole
import gymnasium as gym
import torch
import torch.nn.functional as F
from torch.distributions import Categorical
from genRL.rl.ppo import PPO, SimpleMLP
import genesis as gs
import sys
import numpy as np
import wandb
from tqdm import trange

#Hyperparameters
# Hyperparameters as a dictionary
config = {
    "learning_rate": 0.001,
    "gamma": 0.99,
    "lmbda": 0.97,
    "value_loss_coef": 0.5,
    "normalize_advantage": True,
    "max_grad_norm": 0.5,
    "eps_clip": 0.10,
    "T_horizon": 1000,
    "random_seed": 42,
    "num_envs": 16,
    "reward_scale": 0.01,
    "n_epi": 10000,
    "wandb_video_steps": 1500,
}

np.random.seed(config["random_seed"])
torch.manual_seed(config["random_seed"])


def training_loop(env):
    wandb.login()
    run = wandb.init(
                    project="genRL_cartpole_ppo",
                    name="test_run1",
                    config=config,
                    # mode="disabled", # dev dry-run
                )

    pi = SimpleMLP(softmax_output=True, input_dim=4, hidden_dim=256, output_dim=2, activation=F.tanh)
    v = SimpleMLP(softmax_output=False, input_dim=4, hidden_dim=256, output_dim=1, activation=F.tanh)

    model = PPO(pi=pi, v=v, wandb_run=run, **config)
    
    score = 0.0
    print_interval = 20

    epi_bar = trange(config["n_epi"], desc="n_epi")
    for n_epi in epi_bar:
        s, _ = env.reset()
        done = False
<<<<<<< HEAD

        for t in trange(config["T_horizon"], desc="env", leave=False):
            prob = model.pi(s)
            m = Categorical(prob)
            a = m.sample().unsqueeze(-1)
            s_prime, r, done, truncated, info = env.step(a)

            prob_a = torch.gather(prob, -1, a)
            model.put_data((s, a.detach(), r*config["reward_scale"], s_prime, prob_a.detach(), done))
            s = s_prime

            score += r
            
            done = done.all() if isinstance(done, torch.Tensor) else done
            if done:
                run.log({"t_end/T_horizon": t/config["T_horizon"]})
                break

        model.train_net()
=======
        while not done:
            for t in trange(config["T_horizon"], desc="env", leave=False):
                prob = model.pi(s)
                m = Categorical(prob)
                a = m.sample().unsqueeze(-1)
                s_prime, r, done, truncated, info = env.step(a)

                prob_a = torch.gather(prob, -1, a)
                model.put_data((s, a.detach(), r*config["reward_scale"], s_prime, prob_a.detach(), done))
                s = s_prime

                score += r
                
                done = done.all() if isinstance(done, torch.Tensor) else done
                if done:
                    run.log({"t_end/T_horizon": t/config["T_horizon"]})
                    break

            model.train_net()
>>>>>>> a3f94a36

        if n_epi%print_interval==0 and n_epi!=0:
            interval_score = (score/print_interval)
            interval_mean_score = (score/print_interval).mean()
            epi_bar.write(f"n_epi: {n_epi}, score: {interval_mean_score}")
            run.log({"rewards histo": wandb.Histogram(interval_score), "mean reward": interval_mean_score})
            score = 0.0


def main():
    env = gym.make("GenCartPole-v0",
                   render_mode="human" if sys.platform == "darwin" else "ansi",
                   max_force=1000,
                   targetVelocity=10,
                   num_envs=config["num_envs"],
                   return_tensor=True,
                   wandb_video_steps=config["wandb_video_steps"],
                   logging_level="warning", # "info", "warning", "error", "debug"
                   gs_backend=gs.cpu,
                   seed=config["random_seed"],
                   )
    
    env.reset()
    
    if not sys.platform == "linux":
        gs.tools.run_in_another_thread(fn=training_loop, args=(env,))
    else:
        training_loop(env)

    env.render()
    env.close()
    

if __name__ == '__main__':
    main()<|MERGE_RESOLUTION|>--- conflicted
+++ resolved
@@ -9,101 +9,17 @@
 import numpy as np
 import wandb
 from tqdm import trange
+from genRL.tasks.cartpole import config, training_loop
 
-#Hyperparameters
-# Hyperparameters as a dictionary
-config = {
-    "learning_rate": 0.001,
-    "gamma": 0.99,
-    "lmbda": 0.97,
-    "value_loss_coef": 0.5,
-    "normalize_advantage": True,
-    "max_grad_norm": 0.5,
-    "eps_clip": 0.10,
-    "T_horizon": 1000,
-    "random_seed": 42,
-    "num_envs": 16,
-    "reward_scale": 0.01,
-    "n_epi": 10000,
-    "wandb_video_steps": 1500,
-}
-
-np.random.seed(config["random_seed"])
-torch.manual_seed(config["random_seed"])
-
-
-def training_loop(env):
+def main():
     wandb.login()
     run = wandb.init(
                     project="genRL_cartpole_ppo",
-                    name="test_run1",
+                    name="cartpole",
                     config=config,
                     # mode="disabled", # dev dry-run
                 )
 
-    pi = SimpleMLP(softmax_output=True, input_dim=4, hidden_dim=256, output_dim=2, activation=F.tanh)
-    v = SimpleMLP(softmax_output=False, input_dim=4, hidden_dim=256, output_dim=1, activation=F.tanh)
-
-    model = PPO(pi=pi, v=v, wandb_run=run, **config)
-    
-    score = 0.0
-    print_interval = 20
-
-    epi_bar = trange(config["n_epi"], desc="n_epi")
-    for n_epi in epi_bar:
-        s, _ = env.reset()
-        done = False
-<<<<<<< HEAD
-
-        for t in trange(config["T_horizon"], desc="env", leave=False):
-            prob = model.pi(s)
-            m = Categorical(prob)
-            a = m.sample().unsqueeze(-1)
-            s_prime, r, done, truncated, info = env.step(a)
-
-            prob_a = torch.gather(prob, -1, a)
-            model.put_data((s, a.detach(), r*config["reward_scale"], s_prime, prob_a.detach(), done))
-            s = s_prime
-
-            score += r
-            
-            done = done.all() if isinstance(done, torch.Tensor) else done
-            if done:
-                run.log({"t_end/T_horizon": t/config["T_horizon"]})
-                break
-
-        model.train_net()
-=======
-        while not done:
-            for t in trange(config["T_horizon"], desc="env", leave=False):
-                prob = model.pi(s)
-                m = Categorical(prob)
-                a = m.sample().unsqueeze(-1)
-                s_prime, r, done, truncated, info = env.step(a)
-
-                prob_a = torch.gather(prob, -1, a)
-                model.put_data((s, a.detach(), r*config["reward_scale"], s_prime, prob_a.detach(), done))
-                s = s_prime
-
-                score += r
-                
-                done = done.all() if isinstance(done, torch.Tensor) else done
-                if done:
-                    run.log({"t_end/T_horizon": t/config["T_horizon"]})
-                    break
-
-            model.train_net()
->>>>>>> a3f94a36
-
-        if n_epi%print_interval==0 and n_epi!=0:
-            interval_score = (score/print_interval)
-            interval_mean_score = (score/print_interval).mean()
-            epi_bar.write(f"n_epi: {n_epi}, score: {interval_mean_score}")
-            run.log({"rewards histo": wandb.Histogram(interval_score), "mean reward": interval_mean_score})
-            score = 0.0
-
-
-def main():
     env = gym.make("GenCartPole-v0",
                    render_mode="human" if sys.platform == "darwin" else "ansi",
                    max_force=1000,
@@ -119,9 +35,9 @@
     env.reset()
     
     if not sys.platform == "linux":
-        gs.tools.run_in_another_thread(fn=training_loop, args=(env,))
+        gs.tools.run_in_another_thread(fn=training_loop, args=(env, config, run))
     else:
-        training_loop(env)
+        training_loop(env, config, run)
 
     env.render()
     env.close()
